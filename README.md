# Microsoft Flight Simulator (FS2020) Model Importer for Blender
![](https://i.imgur.com/zxj4pZC.jpg)

## Latest Release Download
See Releases page or click here: [Latest Release](https://github.com/bestdani/msfs2blend/releases/download/v0.1.1/io_msfs_gltf.py)

## Quickstart Video Introduction
[Add-on installation and blender 3d texturing basics](https://youtu.be/SZCe_x-V9co)

## How To Install
In a nutshell:
* Menu Bar: **Edit > Preferences...**
* Preferences Popup: Select **Add-ons** on the left side.
* Addon Settings: Press **Install** Button.
* File Browser: Locate the downloaded **io_msfs_gltf.py** file and press **Install Add-on**.
* Addon Settings: Tick the Checkbox next to the Add-on entry.

For details refer to the [blender manual](https://docs.blender.org/manual/en/latest/editors/preferences/addons.html#rd-party-add-ons).

## Changelog
<<<<<<< HEAD
##ä v0.2
=======
### v0.2
>>>>>>> 3c40345b
* Added capability to import uv map (thanks to [AdenFlorian](https://github.com/AdenFlorian) for adding this!)
* Added capability to handle object parenting
* Fixed issue with some rotations

## About this Importer
This is a **quick and dirty** importer for [Blender 2.8+](https://blender.org) **intended to be used for painting liveries** using the existing model files in 3d texture painting tools like blender itself.

This means at the current stage the importer is able to import **most meshes** with a UV map and nothing more!

It's by no means able to fully reconstruct the original model files and not intended to be used like this.

Note that you probably want to move some objects to be able to use these files for 3D texture painting.

##  Known Limitations and Issues
Many of these can potentially be solved with future updates.
* Some meshes cannot be imported (see TODO items in the source code).
* No import of textures or material properties.
* Some object rotations seem to be wrong probably because they are animated with bones which is not supported by this importer for now.

## Community:
Flight Sim Forums discussion: https://forums.flightsimulator.com/t/3d-livery-painting-on-the-msfs-models/257637<|MERGE_RESOLUTION|>--- conflicted
+++ resolved
@@ -18,11 +18,7 @@
 For details refer to the [blender manual](https://docs.blender.org/manual/en/latest/editors/preferences/addons.html#rd-party-add-ons).
 
 ## Changelog
-<<<<<<< HEAD
-##ä v0.2
-=======
 ### v0.2
->>>>>>> 3c40345b
 * Added capability to import uv map (thanks to [AdenFlorian](https://github.com/AdenFlorian) for adding this!)
 * Added capability to handle object parenting
 * Fixed issue with some rotations
